{
  "id": 6,
  "title": "Roadmap",
  "title_cn": "路线规划",
  "title_ja": "ロードマップ",
<<<<<<< HEAD
  "title_ru": "Дорожная карта",
=======
  "description": "We are developing or have already planned the following new features and plugins.",
  "description_cn": "我们正在开发或者已经计划以下新特性和插件。 ",
  "description_ja": "現在、私たちは以下の新しい機能やプラグインを開発中または計画しています。",
  "keywords": "nocobase, plugins, low-code, no-code, self-hosted, open source, open-source, data management, workflow automation, business process management, visualization tools, enterprise management, no-code development, low-code development, workflow management software, business process management, no-code system, no-code platform, free no-code development platform",
  "keywords_cn": "nocobase, 插件, 低代码, 无代码, 自托管, 开源, 数据管理, 工作流自动化, 业务流程管理, 可视化工具, 企业管理,零代码,私有部署,开源,no-code,low-code,open-source,无代码开发,低代码开发,工作流管理软件,业务流程管理,协作软件,企业流程管理,企业管理系统,无代码系统,无代码平台,无代码搭建,免费无代码开发平台",
  "keywords_ja": "nocobase, プラグイン, ローコード, ノーコード, 自己ホスティング, オープンソース, データ管理, ワークフロー自動化, ビジネスプロセスマネジメント, 可視化ツール, エンタープライズ管理, ノーコード開発, ローコード開発, ワークフロー管理ソフトウェア, ビジネスプロセスマネジメント, ノーコードシステム, ノーコードプラットフォーム, 無料ノーコード開発プラットフォーム",
>>>>>>> c574c152
  "slug": "roadmap",
  "createdAt": "2024-06-21T11:03:18.298Z",
  "updatedAt": "2024-12-04T17:33:32.243Z",
  "createdById": 1,
  "updatedById": 9
}<|MERGE_RESOLUTION|>--- conflicted
+++ resolved
@@ -3,16 +3,13 @@
   "title": "Roadmap",
   "title_cn": "路线规划",
   "title_ja": "ロードマップ",
-<<<<<<< HEAD
   "title_ru": "Дорожная карта",
-=======
   "description": "We are developing or have already planned the following new features and plugins.",
   "description_cn": "我们正在开发或者已经计划以下新特性和插件。 ",
   "description_ja": "現在、私たちは以下の新しい機能やプラグインを開発中または計画しています。",
   "keywords": "nocobase, plugins, low-code, no-code, self-hosted, open source, open-source, data management, workflow automation, business process management, visualization tools, enterprise management, no-code development, low-code development, workflow management software, business process management, no-code system, no-code platform, free no-code development platform",
   "keywords_cn": "nocobase, 插件, 低代码, 无代码, 自托管, 开源, 数据管理, 工作流自动化, 业务流程管理, 可视化工具, 企业管理,零代码,私有部署,开源,no-code,low-code,open-source,无代码开发,低代码开发,工作流管理软件,业务流程管理,协作软件,企业流程管理,企业管理系统,无代码系统,无代码平台,无代码搭建,免费无代码开发平台",
   "keywords_ja": "nocobase, プラグイン, ローコード, ノーコード, 自己ホスティング, オープンソース, データ管理, ワークフロー自動化, ビジネスプロセスマネジメント, 可視化ツール, エンタープライズ管理, ノーコード開発, ローコード開発, ワークフロー管理ソフトウェア, ビジネスプロセスマネジメント, ノーコードシステム, ノーコードプラットフォーム, 無料ノーコード開発プラットフォーム",
->>>>>>> c574c152
   "slug": "roadmap",
   "createdAt": "2024-06-21T11:03:18.298Z",
   "updatedAt": "2024-12-04T17:33:32.243Z",
