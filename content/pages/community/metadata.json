{
  "id": 4,
  "title": "Community",
  "title_cn": "社区",
  "title_ja": "コミュニティ",
<<<<<<< HEAD
  "title_ru": "Сообщество",
=======
  "description": "As an open-source product, NocoBase has garnered attention, support, and contributions from users and developers worldwide. The collective wisdom and creativity is a treasure that no single team can possess on its own. By working together, we can tackle more complex issues and create even better products.",
  "description_cn": "作为开源产品，NocoBase 得到了全球用户和开发者的关注、支持、贡献，大家的智慧和创意是一个团队无法独自拥有的财富。通过共同努力，我们可以解决更复杂的问题，创造更出色的产品。",
  "description_ja": "オープンソース製品であるNocoBaseは、世界中のユーザーや開発者の注目とサポートを受けています。その知識と創造性を共有することで、複雑な課題に挑み、より優れた製品を生み出すことが可能です。",
  "keywords": "NocoBase 社区, 开源社区, 开发者合作, 无代码开发社区, 低代码平台社区, 用户驱动的开发",
  "keywords_cn": "NocoBase community, open-source community, developer collaboration, no-code development community, low-code platform community, user-driven development",
  "keywords_ja": "NocoBase コミュニティ, オープンソースコミュニティ, 開発者コラボレーション, ノーコード開発コミュニティ, ローコードプラットフォームコミュニティ, ユーザー主導の開発",
>>>>>>> c574c152
  "slug": "community",
  "createdAt": "2024-06-21T11:01:57.885Z",
  "updatedAt": "2024-12-04T17:24:50.087Z",
  "createdById": 1,
  "updatedById": 9
}<|MERGE_RESOLUTION|>--- conflicted
+++ resolved
@@ -3,16 +3,13 @@
   "title": "Community",
   "title_cn": "社区",
   "title_ja": "コミュニティ",
-<<<<<<< HEAD
   "title_ru": "Сообщество",
-=======
   "description": "As an open-source product, NocoBase has garnered attention, support, and contributions from users and developers worldwide. The collective wisdom and creativity is a treasure that no single team can possess on its own. By working together, we can tackle more complex issues and create even better products.",
   "description_cn": "作为开源产品，NocoBase 得到了全球用户和开发者的关注、支持、贡献，大家的智慧和创意是一个团队无法独自拥有的财富。通过共同努力，我们可以解决更复杂的问题，创造更出色的产品。",
   "description_ja": "オープンソース製品であるNocoBaseは、世界中のユーザーや開発者の注目とサポートを受けています。その知識と創造性を共有することで、複雑な課題に挑み、より優れた製品を生み出すことが可能です。",
   "keywords": "NocoBase 社区, 开源社区, 开发者合作, 无代码开发社区, 低代码平台社区, 用户驱动的开发",
   "keywords_cn": "NocoBase community, open-source community, developer collaboration, no-code development community, low-code platform community, user-driven development",
   "keywords_ja": "NocoBase コミュニティ, オープンソースコミュニティ, 開発者コラボレーション, ノーコード開発コミュニティ, ローコードプラットフォームコミュニティ, ユーザー主導の開発",
->>>>>>> c574c152
   "slug": "community",
   "createdAt": "2024-06-21T11:01:57.885Z",
   "updatedAt": "2024-12-04T17:24:50.087Z",
