{
  "id": 9,
  "title": "Tutorials",
  "title_cn": "教程",
  "title_ja": "チュートリアル",
<<<<<<< HEAD
  "title_ru": "Уроки",
=======
  "description": "Dive into hands-on projects on NocoBase! These tutorials provide step-by-step guidance to help you master core features, spark creativity, and build and share applications tailored to diverse needs.",
  "description_cn": "一起在 NocoBase 中创造精彩应用！这些教程将通过手把手的操作，帮助你全面掌握核心功能，激发灵感，打造并分享满足多样需求的应用。",
  "description_ja": "NocoBaseのハンズオンプロジェクトで学んでみましょう！これらのチュートリアルは、コア機能をマスターし、創造性を刺激し、さまざまなニーズに対応したアプリケーションを作成・共有するためのステップバイステップガイドです。",
  "keywords": "nocobase, tutorials, nocobase tutorials, no-code guides, low-code guides, project-based tutorials, nocobase training, nocobase step-by-step, workflow management tutorials, nocobase application development, nocobase core concepts, nocobase task management, nocobase data management, nocobase beginner tutorials, nocobase practical tutorials, nocobase real-world applications",
  "keywords_cn": "nocobase, 教程, nocobase 实战教程, 无代码教程, 低代码教程, 项目实战, nocobase 学习, nocobase 步骤指南, 工作流管理教程, nocobase 应用开发, nocobase 核心概念, nocobase 任务管理, nocobase 数据管理, 初学者教程, 实战教程, 实际应用教程",
  "keywords_ja": "nocobase, チュートリアル, nocobase チュートリアル, ノーコードガイド, ローコードガイド, プロジェクトベースのチュートリアル, nocobase トレーニング, nocobase ステップバイステップ, ワークフロー管理チュートリアル, nocobase アプリケーション開発, nocobase コア概念, nocobase タスク管理, nocobase データ管理, nocobase 初心者チュートリアル, nocobase 実践チュートリアル, nocobase 実際のアプリケーション",
>>>>>>> c574c152
  "slug": "tutorials",
  "createdAt": "2024-11-01T03:08:54.620Z",
  "updatedAt": "2024-12-04T17:32:18.399Z",
  "createdById": 9,
  "updatedById": 9
}<|MERGE_RESOLUTION|>--- conflicted
+++ resolved
@@ -3,16 +3,13 @@
   "title": "Tutorials",
   "title_cn": "教程",
   "title_ja": "チュートリアル",
-<<<<<<< HEAD
   "title_ru": "Уроки",
-=======
   "description": "Dive into hands-on projects on NocoBase! These tutorials provide step-by-step guidance to help you master core features, spark creativity, and build and share applications tailored to diverse needs.",
   "description_cn": "一起在 NocoBase 中创造精彩应用！这些教程将通过手把手的操作，帮助你全面掌握核心功能，激发灵感，打造并分享满足多样需求的应用。",
   "description_ja": "NocoBaseのハンズオンプロジェクトで学んでみましょう！これらのチュートリアルは、コア機能をマスターし、創造性を刺激し、さまざまなニーズに対応したアプリケーションを作成・共有するためのステップバイステップガイドです。",
   "keywords": "nocobase, tutorials, nocobase tutorials, no-code guides, low-code guides, project-based tutorials, nocobase training, nocobase step-by-step, workflow management tutorials, nocobase application development, nocobase core concepts, nocobase task management, nocobase data management, nocobase beginner tutorials, nocobase practical tutorials, nocobase real-world applications",
   "keywords_cn": "nocobase, 教程, nocobase 实战教程, 无代码教程, 低代码教程, 项目实战, nocobase 学习, nocobase 步骤指南, 工作流管理教程, nocobase 应用开发, nocobase 核心概念, nocobase 任务管理, nocobase 数据管理, 初学者教程, 实战教程, 实际应用教程",
   "keywords_ja": "nocobase, チュートリアル, nocobase チュートリアル, ノーコードガイド, ローコードガイド, プロジェクトベースのチュートリアル, nocobase トレーニング, nocobase ステップバイステップ, ワークフロー管理チュートリアル, nocobase アプリケーション開発, nocobase コア概念, nocobase タスク管理, nocobase データ管理, nocobase 初心者チュートリアル, nocobase 実践チュートリアル, nocobase 実際のアプリケーション",
->>>>>>> c574c152
   "slug": "tutorials",
   "createdAt": "2024-11-01T03:08:54.620Z",
   "updatedAt": "2024-12-04T17:32:18.399Z",
