{
  "id": 3,
  "title": "Pricing",
  "title_cn": "定价",
  "title_ja": "価格",
<<<<<<< HEAD
  "title_ru": "Цены",
=======
  "description": "We continuously enhance the core capabilities of NocoBase and keep it open source, while also developing more open source and free plugins. Most small businesses and teams can meet their needs with the free community edition. When your business has higher requirements for advanced features, security, technical architecture, and technical support, you can opt for the commercial edition.",
  "description_cn": "我们不断增强 NocoBase 的核心能力并保持开源，同时持续开发更多的开源、免费插件。\n大多数小企业和团队使用免费的社区版即可满足需求。当你的企业在高级功能、安全性、技术架构和技术支持等方面有更高要求时，可以选择商业版本。",
  "description_ja": "NocoBaseは、オープンソースとしてコア機能を強化し続けるとともに、無料で利用可能なプラグインの開発も行っています。「コミュニティエディション」は多くの小規模企業やチームに適しており、基本的なニーズを満たします。より高いセキュリティ基準や技術サポートを必要とする場合は、「アップグレ-ド」をご検討ください。",
  "keywords": "nocobase, nocobase blog, low-code, no-code, self-hosted, open source, open-source, no-code development, low-code development, workflow management software, business process management, collaboration software, enterprise process management, enterprise management system, no-code system, no-code platform, free no-code development platform",
  "keywords_cn": "nocobase, nocobase 博客, 低代码, 无代码, 自托管, 开源, 开源软件, 无代码开发, 低代码开发, 工作流管理软件, 业务流程管理, 协作软件, 企业流程管理, 企业管理系统, 无代码系统, 无代码平台, 免费无代码开发平台\n",
  "keywords_ja": "nocobase, nocobaseブログ, ローコード, ノーコード, 自己ホスト, オープンソース, オープンソースソフトウェア, ノーコード開発, ローコード開発, ワークフロー管理ソフトウェア, ビジネスプロセスマネジメント, コラボレーションソフトウェア, エンタープライズプロセスマネジメント, エンタープライズ管理システム, ノーコードシステム, ノーコードプラットフォーム, 無料ノーコード開発プラットフォーム",
>>>>>>> c574c152
  "slug": "commercial",
  "createdAt": "2024-06-21T11:00:40.753Z",
  "updatedAt": "2025-02-13T13:49:19.666Z",
  "createdById": 1,
  "updatedById": 1
}<|MERGE_RESOLUTION|>--- conflicted
+++ resolved
@@ -3,16 +3,13 @@
   "title": "Pricing",
   "title_cn": "定价",
   "title_ja": "価格",
-<<<<<<< HEAD
   "title_ru": "Цены",
-=======
   "description": "We continuously enhance the core capabilities of NocoBase and keep it open source, while also developing more open source and free plugins. Most small businesses and teams can meet their needs with the free community edition. When your business has higher requirements for advanced features, security, technical architecture, and technical support, you can opt for the commercial edition.",
   "description_cn": "我们不断增强 NocoBase 的核心能力并保持开源，同时持续开发更多的开源、免费插件。\n大多数小企业和团队使用免费的社区版即可满足需求。当你的企业在高级功能、安全性、技术架构和技术支持等方面有更高要求时，可以选择商业版本。",
   "description_ja": "NocoBaseは、オープンソースとしてコア機能を強化し続けるとともに、無料で利用可能なプラグインの開発も行っています。「コミュニティエディション」は多くの小規模企業やチームに適しており、基本的なニーズを満たします。より高いセキュリティ基準や技術サポートを必要とする場合は、「アップグレ-ド」をご検討ください。",
   "keywords": "nocobase, nocobase blog, low-code, no-code, self-hosted, open source, open-source, no-code development, low-code development, workflow management software, business process management, collaboration software, enterprise process management, enterprise management system, no-code system, no-code platform, free no-code development platform",
   "keywords_cn": "nocobase, nocobase 博客, 低代码, 无代码, 自托管, 开源, 开源软件, 无代码开发, 低代码开发, 工作流管理软件, 业务流程管理, 协作软件, 企业流程管理, 企业管理系统, 无代码系统, 无代码平台, 免费无代码开发平台\n",
   "keywords_ja": "nocobase, nocobaseブログ, ローコード, ノーコード, 自己ホスト, オープンソース, オープンソースソフトウェア, ノーコード開発, ローコード開発, ワークフロー管理ソフトウェア, ビジネスプロセスマネジメント, コラボレーションソフトウェア, エンタープライズプロセスマネジメント, エンタープライズ管理システム, ノーコードシステム, ノーコードプラットフォーム, 無料ノーコード開発プラットフォーム",
->>>>>>> c574c152
   "slug": "commercial",
   "createdAt": "2024-06-21T11:00:40.753Z",
   "updatedAt": "2025-02-13T13:49:19.666Z",
